<?xml version="1.0" encoding="UTF-8"?>
<!-- 
 Copyright (c) 2001 - 2013 OpenPlans - www.openplans.org. All rights reserved.
 This code is licensed under the GPL 2.0 license, available at the root
 application directory.
 -->
<project xmlns="http://maven.apache.org/POM/4.0.0" xmlns:xsi="http://www.w3.org/2001/XMLSchema-instance" xsi:schemaLocation="http://maven.apache.org/POM/4.0.0 http://maven.apache.org/maven-v4_0_0.xsd">
  <modelVersion>4.0.0</modelVersion>

  <parent>
    <groupId>org.geoserver</groupId>
    <artifactId>geoserver</artifactId>
    <version>2.4-SNAPSHOT</version>
  </parent>

  <groupId>org.geoserver</groupId>
  <artifactId>community</artifactId>
  <packaging>pom</packaging>
  <name>Community Space</name>

  <dependencies>
    <dependency>
      <groupId>org.geoserver</groupId>
      <artifactId>platform</artifactId>
    </dependency>
  </dependencies>

  <build>
   <plugins>
     <plugin>
      <artifactId>maven-assembly-plugin</artifactId>
      <version>2.1</version>
      <configuration>
        <descriptors>
          <descriptor>release/ext-authkey.xml</descriptor>
          <descriptor>release/ext-csw.xml</descriptor>
          <descriptor>release/ext-ftp.xml</descriptor>
          <descriptor>release/ext-printing.xml</descriptor>
          <descriptor>release/ext-python.xml</descriptor>
          <descriptor>release/ext-groovy.xml</descriptor>
          <descriptor>release/ext-javascript.xml</descriptor>
          <descriptor>release/ext-spatialite.xml</descriptor>
          <descriptor>release/ext-jdbcconfig.xml</descriptor>
          <descriptor>release/ext-sfs.xml</descriptor>
       	  <descriptor>release/ext-dds.xml</descriptor>
          <descriptor>release/ext-aggregate.xml</descriptor>
          <descriptor>release/ext-wcs2_0.xml</descriptor>
          <descriptor>release/ext-wms-eo.xml</descriptor>
          <descriptor>release/ext-libjpeg-turbo.xml</descriptor>
        </descriptors>
      </configuration>
     </plugin>
	<plugin>
		<artifactId>maven-jar-plugin</artifactId>
		<executions>
			<execution>
				<phase>package</phase>
				<goals>
					<goal>test-jar</goal>
				</goals>
			</execution>
		</executions>
		<configuration>
			<archive>
				<manifest>
					<addDefaultImplementationEntries>true</addDefaultImplementationEntries>
					<addDefaultSpecificationEntries>true</addDefaultSpecificationEntries>
				</manifest>
				<manifestEntries>
					<GeoServerModule>community</GeoServerModule>
					<Application-Name>${project.build.finalname}</Application-Name>
					<Project-Version>${project.version}</Project-Version>
					<Iteration-Name>${iteration}</Iteration-Name>
					<Build-Timestamp>${maven.build.timestamp}</Build-Timestamp>
					<Git-Revision>${build.commit.id}</Git-Revision>
				</manifestEntries>
			</archive>
		</configuration>
	</plugin>
   </plugins>
  </build>

  <!-- profiles for individual modules -->
  <profiles>
    <profile>
      <id>proxy</id>
      <modules>
        <module>proxy</module>
      </modules>
    </profile>
    <profile>
      <id>rest</id>
      <modules> 
        <module>rest</module>
      </modules>
    </profile>
    <profile>
      <id>sldService</id>
      <modules> 
        <module>sldService</module>
      </modules>
    </profile>
    <profile>
      <id>dds</id>
      <modules>
        <module>dds</module>
      </modules>
    </profile>
    <profile>
      <id>printing</id>
      <modules>
        <module>printing</module>
      </modules>
    </profile>
    <profile>
      <id>dxf</id>
      <modules>
        <module>dxf</module>
      </modules>
    </profile>
    <profile>
      <id>dbconfig</id>
      <modules>
        <module>dbconfig</module>
      </modules>
    </profile>
    <profile>
      <id>istyler</id>
      <modules>
        <module>istyler</module>
      </modules>
    </profile>    
    <profile>      
      <id>webservice</id>
      <modules>
        <module>app-schema</module>
      </modules>
    </profile>
     <profile>      
      <id>app-schema</id>
      <modules>
        <module>app-schema</module>
      </modules>
    </profile>
    <profile>
      <id>communityRelease</id>
      <modules>
        <module>authkey</module>
        <module>csw</module>
	<module>dds</module>
        <module>printing</module>
        <module>release</module>
        <module>ftp</module>
        <module>spatialite</module>
        <module>jdbcconfig</module>
        <module>sfs</module>
        <module>feature-aggregate</module>
        <module>script</module>
        <module>wcs2_0</module>
        <module>wcs2_0-eo</module>
        <module>web-wcs2_0-eo</module>
        <module>wms-eo</module>
        <module>libjpeg-turbo</module>
      </modules>
    </profile>
    <profile>
      <id>gss</id>
      <modules>
        <module>gss</module>
      </modules>
    </profile>
    <profile>
      <id>ftp</id>
      <modules>
        <module>ftp</module>
      </modules>
    </profile>
    <profile>
      <id>spatialite</id>
      <modules>
        <module>spatialite</module>
      </modules>
    </profile>
    <profile>
      <id>sextante</id>
      <modules>
        <module>wps-sextante</module>
      </modules>
    </profile>
    <profile>      
      <id>sfs</id>
      <modules>
        <module>sfs</module>
      </modules>
    </profile>
    <profile>      
      <id>feature-aggregate</id>
      <modules>
        <module>feature-aggregate</module>
      </modules>
    </profile>
    <profile>      
      <id>authkey</id>
      <modules>
        <module>authkey</module>
      </modules>
    </profile>
    <profile>      
      <id>csw</id>
      <modules>
        <module>csw</module>
      </modules>
    </profile>
    <profile>
      <id>jdbcconfig</id>
      <modules>
        <module>jdbcconfig</module>
      </modules>
    </profile>
    <profile>
      <id>script</id>
      <activation>
        <property><name>script</name></property>
      </activation> 
      <modules>
        <module>script</module>
      </modules>
    </profile>
    <profile>
      <id>wcs20</id>
      <activation>
        <property><name>wcs20</name></property>
      </activation> 
      <modules>
        <module>wcs2_0</module>
        <module>wcs2_0-eo</module>
        <module>web-wcs2_0-eo</module>
      </modules>
    </profile>
    <profile>
      <id>w3ds</id>
      <modules>
        <module>w3ds</module>
      </modules>
    </profile>
    <profile>
      <id>wms-eo</id>
      <activation>
        <property><name>wms-eo</name></property>
      </activation> 	  
      <modules>
        <module>wms-eo</module>
      </modules>
    </profile>	
    <profile>
      <id>kml-old</id>
      <activation>
        <property><name>kml-old</name></property>
      </activation> 	  
      <modules>
        <module>kml-old</module>
      </modules>
    </profile>
		<profile>
			<id>libjpeg-turbo</id>
			<activation>
				<property>
					<name>all</name>
					<value>true</value>
				</property>
			</activation>
			<modules>
				<module>libjpeg-turbo</module>
			</modules>
		</profile>    
    <profile>
<<<<<<< HEAD
      <id>importer</id>
      <modules>
        <module>importer</module>
=======
      <id>geopkg</id>
      <modules>
        <module>geopkg</module>
>>>>>>> 03c7ed13
      </modules>
    </profile>
  </profiles>
</project><|MERGE_RESOLUTION|>--- conflicted
+++ resolved
@@ -274,15 +274,15 @@
 			</modules>
 		</profile>    
     <profile>
-<<<<<<< HEAD
       <id>importer</id>
       <modules>
         <module>importer</module>
-=======
+      </modules>
+    </profile>
+    <profile>
       <id>geopkg</id>
       <modules>
         <module>geopkg</module>
->>>>>>> 03c7ed13
       </modules>
     </profile>
   </profiles>
